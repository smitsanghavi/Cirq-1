# Copyright 2018 The Cirq Developers
#
# Licensed under the Apache License, Version 2.0 (the "License");
# you may not use this file except in compliance with the License.
# You may obtain a copy of the License at
#
#     https://www.apache.org/licenses/LICENSE-2.0
#
# Unless required by applicable law or agreed to in writing, software
# distributed under the License is distributed on an "AS IS" BASIS,
# WITHOUT WARRANTIES OR CONDITIONS OF ANY KIND, either express or implied.
# See the License for the specific language governing permissions and
# limitations under the License.

from typing import Union, Tuple, cast

import numpy as np
import pytest
import sympy

import cirq
from cirq.type_workarounds import NotImplementedType


class GateUsingWorkspaceForApplyUnitary(cirq.SingleQubitGate):
    def _apply_unitary_(self, args: cirq.ApplyUnitaryArgs
                        ) -> Union[np.ndarray, NotImplementedType]:
        args.available_buffer[...] = args.target_tensor
        args.target_tensor[...] = 0
        return args.available_buffer

    def _unitary_(self):
        return np.eye(2)

    def __eq__(self, other):
        return isinstance(other, type(self))

    def __repr__(self):
        return ('cirq.ops.controlled_gate_test.'
                'GateUsingWorkspaceForApplyUnitary()')


class GateAllocatingNewSpaceForResult(cirq.SingleQubitGate):
    def _apply_unitary_(self, args: cirq.ApplyUnitaryArgs
                        ) -> Union[np.ndarray, NotImplementedType]:
        assert len(args.axes) == 1
        a = args.axes[0]
        seed = cast(Tuple[Union[int, slice, 'ellipsis'], ...],
                    (slice(None),))
        zero = seed*a + (0, Ellipsis)
        one = seed*a + (1, Ellipsis)
        result = np.zeros(args.target_tensor.shape, args.target_tensor.dtype)
        result[zero] = args.target_tensor[zero]*2 + args.target_tensor[one]*3
        result[one] = args.target_tensor[zero]*5 + args.target_tensor[one]*7
        return result

    def _unitary_(self):
        return np.array([[2, 3], [5, 7]])

    def __eq__(self, other):
        return isinstance(other, type(self))

    def __repr__(self):
        return ('cirq.ops.controlled_gate_test.'
                'GateAllocatingNewSpaceForResult()')

class RestrictedGate(cirq.SingleQubitGate):

    def __str__(self):
        return 'Restricted'


q = cirq.NamedQubit('q')
p = cirq.NamedQubit('p')
q3 = q.with_dimension(3)
p3 = p.with_dimension(3)

CY = cirq.ControlledGate(cirq.Y)
CCH = cirq.ControlledGate(cirq.ControlledGate(cirq.H))
CRestricted = cirq.ControlledGate(RestrictedGate())

C0Y = cirq.ControlledGate(cirq.Y, control_values=[0])
SC0Y = cirq.ControlledGate(cirq.Y, [q], control_values=[0])
C0C1H = cirq.ControlledGate(cirq.ControlledGate(cirq.H, control_values=[1]),
                            control_values=[0])
SC0SC1H = cirq.ControlledGate(cirq.H, [q, p], 2, control_values=[0, 1])
C0Restricted = cirq.ControlledGate(RestrictedGate(), control_values=[0])
SC0Restricted = cirq.ControlledGate(RestrictedGate(), [q], control_values=[0])

C2Y = cirq.ControlledGate(cirq.Y, control_values=[2], control_qid_shape=(3,))
SC2Y = cirq.ControlledGate(cirq.Y, [q3],
                           control_values=[2],
                           control_qid_shape=(3,))
C2C2H = cirq.ControlledGate(cirq.ControlledGate(cirq.H,
                                                control_values=[2],
                                                control_qid_shape=(3,)),
                            control_values=[2],
                            control_qid_shape=(3,))
SC2SC2H = cirq.ControlledGate(cirq.H, [q3, p3],
                              2,
                              control_values=[2, 2],
                              control_qid_shape=(3, 3))
C2Restricted = cirq.ControlledGate(RestrictedGate(),
                                   control_values=[2],
                                   control_qid_shape=(3,))
SC2Restricted = cirq.ControlledGate(RestrictedGate(), [q3],
                                    control_values=[2],
                                    control_qid_shape=(3,))


def test_init():
    gate = cirq.ControlledGate(cirq.Z)
    assert gate.sub_gate is cirq.Z
    assert gate.num_qubits() == 2


<<<<<<< HEAD
=======
def test_init2():
    with pytest.raises(ValueError, match='More .* qubits'):
        cirq.ControlledGate(cirq.Z, [p,q], 1)
    with pytest.raises(ValueError,
                       match=r'len\(control_values\) != num_controls'):
        cirq.ControlledGate(cirq.Z, num_controls=1, control_values=(1, 0))
    with pytest.raises(ValueError,
                       match=r'len\(control_qid_shape\) != num_controls'):
        cirq.ControlledGate(cirq.Z, num_controls=1, control_qid_shape=(2, 2))
    with pytest.raises(ValueError, match='qubit dimension .*does not match'):
        cirq.ControlledGate(cirq.Z, [p], control_qid_shape=(3,))
    with pytest.raises(ValueError, match='Control values .*outside of range'):
        cirq.ControlledGate(cirq.Z, [p], control_values=[2])
    with pytest.raises(ValueError, match='Control values .*outside of range'):
        cirq.ControlledGate(cirq.Z, [p], control_values=[(1, -1)])

    gate = cirq.ControlledGate(cirq.Z, [q])
    assert gate.sub_gate is cirq.Z
    assert gate.control_qubits == (q,)
    assert gate.control_values == ((1,),)
    assert gate.control_qid_shape == (2,)
    assert gate.num_qubits() == 2
    assert cirq.qid_shape(gate) == (2, 2)

    gate = cirq.ControlledGate(cirq.Z, [p,q], 2)
    assert gate.sub_gate is cirq.Z
    assert gate.control_qubits == (p, q)
    assert gate.control_values == ((1,), (1,))
    assert gate.control_qid_shape == (2, 2)
    assert gate.num_qubits() == 3
    assert cirq.qid_shape(gate) == (2, 2, 2)
    assert gate == cirq.ControlledGate(cirq.Z, [p,q])

    gate = cirq.ControlledGate(cirq.ControlledGate(
                                    cirq.ControlledGate(cirq.Z, [p], 3),
                                    num_controls=2),
                               [q], 2)
    assert gate.sub_gate is cirq.Z
    assert gate.control_qubits == (None, q, None, None, None, None, p)
    assert gate.control_values == ((1,),) * 7
    assert gate.control_qid_shape == (2,) * 7
    assert gate.num_qubits() == 8
    assert cirq.qid_shape(gate) == (2,) * 8
    op = gate(*cirq.LineQubit.range(6))
    assert op.qubits == (cirq.LineQubit(0), q, cirq.LineQubit(1),
                         cirq.LineQubit(2), cirq.LineQubit(3),
                         cirq.LineQubit(4), p, cirq.LineQubit(5))

    gate = cirq.ControlledGate(cirq.Z, control_values=(0, (0, 1)))
    assert gate.sub_gate is cirq.Z
    assert gate.control_qubits == (None, None)
    assert gate.control_values == ((0,), (0, 1))
    assert gate.control_qid_shape == (2, 2)
    assert gate.num_qubits() == 3
    assert cirq.qid_shape(gate) == (2, 2, 2)

    gate = cirq.ControlledGate(cirq.Z, [p3, q3])
    assert gate.sub_gate is cirq.Z
    assert gate.control_qubits == (p3, q3)
    assert gate.control_values == ((1,), (1,))
    assert gate.control_qid_shape == (3, 3)
    assert gate.num_qubits() == 3
    assert cirq.qid_shape(gate) == (3, 3, 2)

    gate = cirq.ControlledGate(cirq.Z, control_qid_shape=(3, 3))
    assert gate.sub_gate is cirq.Z
    assert gate.control_qubits == (None, None)
    assert gate.control_values == ((1,), (1,))
    assert gate.control_qid_shape == (3, 3)
    assert gate.num_qubits() == 3
    assert cirq.qid_shape(gate) == (3, 3, 2)


>>>>>>> b634494e
def test_validate_args():
    a = cirq.NamedQubit('a')
    b = cirq.NamedQubit('b')
    c = cirq.NamedQubit('c')

    # Need a control qubit.
    with pytest.raises(ValueError):
        CRestricted.validate_args([])
    with pytest.raises(ValueError):
        CRestricted.validate_args([a])
    CRestricted.validate_args([a, b])

    # CY is a two-qubit operation (control + single-qubit sub gate).
    with pytest.raises(ValueError):
        CY.validate_args([a])
    with pytest.raises(ValueError):
        CY.validate_args([a, b, c])
    CY.validate_args([a, b])

    # Applies when creating operations.
    with pytest.raises(ValueError):
        _ = CY.on()
    with pytest.raises(ValueError):
        _ = CY.on(a)
    with pytest.raises(ValueError):
        _ = CY.on(a, b, c)
    _ = CY.on(a, b)

    # Applies when creating operations.
    with pytest.raises(ValueError):
        _ = CCH.on()
    with pytest.raises(ValueError):
        _ = CCH.on(a)
    with pytest.raises(ValueError):
        _ = CCH.on(a, b)

<<<<<<< HEAD
=======
    # Applies when creating operations. Control qubits are already specified.
    with pytest.raises(ValueError):
        _ = SCSCH.on()
    with pytest.raises(ValueError):
        _ = SCSCH.on(a, b, c)
    with pytest.raises(ValueError):
        _ = SCSCH.on(a, b)
    _ = SCSCH.on(a)

    # Applies when creating operations. Control qids have different dimensions.
    with pytest.raises(ValueError, match="dimensions that don't match"):
        _ = CY.on(q3, b)
    with pytest.raises(ValueError, match="dimensions that don't match"):
        _ = C2Y.on(a, b)
    with pytest.raises(ValueError, match="dimensions that don't match"):
        _ = C2C2H.on(a, b, c)
    _ = C2C2H.on(q3, p3, a)

>>>>>>> b634494e

def test_eq():
    eq = cirq.testing.EqualsTester()
    eq.add_equality_group(CY, cirq.ControlledGate(cirq.Y))
    eq.add_equality_group(CCH)
    eq.add_equality_group(cirq.ControlledGate(cirq.H))
    eq.add_equality_group(cirq.ControlledGate(cirq.X))
    eq.add_equality_group(cirq.X)
    eq.add_equality_group(
        cirq.ControlledGate(cirq.H, [q, p3], control_values=[1, (0, 2)]),
        cirq.ControlledGate(cirq.H, [p3, q], control_values=[(2, 0), 1]))
    eq.add_equality_group(
        cirq.ControlledGate(cirq.H, [q, p3], control_values=[1, 0]),
        cirq.ControlledGate(cirq.H, [p3, q], control_values=[0, 1]))
    eq.add_equality_group(
        cirq.ControlledGate(cirq.H, [None, None], control_values=[1, 0]),
        cirq.ControlledGate(cirq.H, [None, None], control_values=[0, 1]))


def test_control():
    g = cirq.SingleQubitGate()

    # Ignores empty.
    assert g.control() == cirq.ControlledGate(g)

    # Combined.
    cg = g.control()
    assert isinstance(cg, cirq.ControlledGate)
    assert cg.sub_gate == g
    assert cg.num_controls == 1

    # Equality ignores ordering but cares about set and quantity.
    eq = cirq.testing.EqualsTester()
<<<<<<< HEAD
    eq.add_equality_group(g)
    eq.add_equality_group(g.control(), cirq.ControlledGate(g, num_controls=1))
    eq.add_equality_group(cirq.ControlledGate(g, num_controls=2),
                          g.control().control())
=======
    eq.add_equality_group(g, g.controlled_by())
    eq.add_equality_group(g.controlled_by(a, b), g.controlled_by(b, a),
                          cirq.ControlledGate(g, [a, b]),
                          g.controlled_by(a).controlled_by(b))
    eq.add_equality_group(
        g.controlled_by(a, c, control_values=[0, 1]),
        g.controlled_by(c, a, control_values=[1, 0]),
        g.controlled_by(a,
                        control_values=[0]).controlled_by(c,
                                                          control_values=[1]))
    eq.add_equality_group(g.controlled_by(a))
    eq.add_equality_group(g.controlled_by(b))
    eq.add_equality_group(g.controlled_by(a, c))
    eq.add_equality_group(cirq.ControlledGate(g, num_controls=1))
    eq.add_equality_group(cirq.ControlledGate(g, num_controls=2))
>>>>>>> b634494e


def test_unitary():
    cxa = cirq.ControlledGate(cirq.X**sympy.Symbol('a'))
    assert not cirq.has_unitary(cxa)
    assert cirq.unitary(cxa, None) is None

    assert cirq.has_unitary(CY)
    assert cirq.has_unitary(CCH)
<<<<<<< HEAD
    np.testing.assert_allclose(cirq.unitary(CY),
                               np.array([
                                   [1, 0, 0, 0],
                                   [0, 1, 0, 0],
                                   [0, 0, 0, -1j],
                                   [0, 0, 1j, 0],
                               ]),
                               atol=1e-8)
=======
    assert cirq.has_unitary(SCY)
    assert cirq.has_unitary(SCSCH)
    np.testing.assert_allclose(
        cirq.unitary(CY),
        np.array([
            [1, 0, 0, 0],
            [0, 1, 0, 0],
            [0, 0, 0, -1j],
            [0, 0, 1j, 0],
        ]),
        atol=1e-8)
    np.testing.assert_allclose(cirq.unitary(C0Y),
                               np.array([
                                   [0, -1j, 0, 0],
                                   [1j, 0, 0, 0],
                                   [0, 0, 1, 0],
                                   [0, 0, 0, 1],
                               ]),
                               atol=1e-8)
    np.testing.assert_allclose(
        cirq.unitary(SCY),
        np.array([
            [1, 0, 0, 0],
            [0, 1, 0, 0],
            [0, 0, 0, -1j],
            [0, 0, 1j, 0],
        ]),
        atol=1e-8)
>>>>>>> b634494e

    np.testing.assert_allclose(
        cirq.unitary(CCH),
        np.array([
            [1, 0, 0, 0, 0, 0, 0, 0],
            [0, 1, 0, 0, 0, 0, 0, 0],
            [0, 0, 1, 0, 0, 0, 0, 0],
            [0, 0, 0, 1, 0, 0, 0, 0],
            [0, 0, 0, 0, 1, 0, 0, 0],
            [0, 0, 0, 0, 0, 1, 0, 0],
            [0, 0, 0, 0, 0, 0, np.sqrt(0.5),
             np.sqrt(0.5)],
            [0, 0, 0, 0, 0, 0, np.sqrt(0.5), -np.sqrt(0.5)],
        ]),
        atol=1e-8)
<<<<<<< HEAD
=======
    np.testing.assert_allclose(
        cirq.unitary(SCSCH),
        np.array([
            [1, 0, 0, 0, 0, 0, 0, 0],
            [0, 1, 0, 0, 0, 0, 0, 0],
            [0, 0, 1, 0, 0, 0, 0, 0],
            [0, 0, 0, 1, 0, 0, 0, 0],
            [0, 0, 0, 0, 1, 0, 0, 0],
            [0, 0, 0, 0, 0, 1, 0, 0],
            [0, 0, 0, 0, 0, 0, np.sqrt(0.5), np.sqrt(0.5)],
            [0, 0, 0, 0, 0, 0, np.sqrt(0.5), -np.sqrt(0.5)],
        ]),
        atol=1e-8)
    np.testing.assert_allclose(
        cirq.unitary(SC0SC1H),
        np.array([
            [1, 0, 0, 0, 0, 0, 0, 0],
            [0, 1, 0, 0, 0, 0, 0, 0],
            [0, 0, np.sqrt(0.5), np.sqrt(0.5), 0, 0, 0, 0],
            [0, 0, np.sqrt(0.5), -np.sqrt(0.5), 0, 0, 0, 0],
            [0, 0, 0, 0, 1, 0, 0, 0],
            [0, 0, 0, 0, 0, 1, 0, 0],
            [0, 0, 0, 0, 0, 0, 1, 0],
            [0, 0, 0, 0, 0, 0, 0, 1],
        ]),
        atol=1e-8)

>>>>>>> b634494e

@pytest.mark.parametrize(
    'gate',
    [
        cirq.X,
        cirq.X**0.5,
        cirq.Rx(np.pi),
        cirq.Rx(np.pi / 2),
        cirq.Z,
        cirq.H,
        cirq.CNOT,
        cirq.SWAP,
        cirq.CCZ,
        cirq.ControlledGate(cirq.ControlledGate(cirq.CCZ)),
        GateUsingWorkspaceForApplyUnitary(),
        GateAllocatingNewSpaceForResult(),
        cirq.IdentityGate(qid_shape=(3, 4)),
        # Single qudit gate with dimension 4.
        cirq.SingleQubitMatrixGate(np.kron(*(cirq.unitary(cirq.H),) * 2)),
    ])
def test_controlled_gate_is_consistent(gate: cirq.Gate):
    cgate = cirq.ControlledGate(gate)
    cirq.testing.assert_implements_consistent_protocols(cgate)


<<<<<<< HEAD
=======
@pytest.mark.parametrize(
    'gate',
    [
        cirq.X,
        cirq.X**0.5,
        cirq.Rx(np.pi),
        cirq.Rx(np.pi / 2),
        cirq.Z,
        cirq.H,
        cirq.CNOT,
        cirq.SWAP,
        cirq.CCZ,
        cirq.ControlledGate(cirq.ControlledGate(cirq.CCZ)),
        GateUsingWorkspaceForApplyUnitary(),
        GateAllocatingNewSpaceForResult(),
        cirq.IdentityGate(qid_shape=(3, 4)),
        # Single qudit gate with dimension 4.
        cirq.SingleQubitMatrixGate(np.kron(*(cirq.unitary(cirq.H),) * 2)),
    ])
def test_specified_controlled_gate_is_consistent(gate: cirq.Gate):
    cgate = cirq.ControlledGate(gate, [q])
    cirq.testing.assert_implements_consistent_protocols(cgate)


>>>>>>> b634494e
def test_pow_inverse():
    assert cirq.inverse(CRestricted, None) is None
    assert cirq.pow(CRestricted, 1.5, None) is None
    assert cirq.pow(CY, 1.5) == cirq.ControlledGate(cirq.Y**1.5)
    assert cirq.inverse(CY) == CY**-1 == CY

    assert cirq.inverse(C0Restricted, None) is None
    assert cirq.inverse(SC0Restricted, None) is None
    assert cirq.pow(C0Restricted, 1.5, None) is None
    assert cirq.pow(SC0Restricted, 1.5, None) is None
    assert cirq.pow(C0Y, 1.5) == cirq.ControlledGate(cirq.Y**1.5,
                                                     control_values=[0])
    assert cirq.inverse(C0Y) == C0Y**-1 == C0Y
    assert cirq.inverse(SC0Y) == SC0Y**-1 == SC0Y

    assert cirq.inverse(C2Restricted, None) is None
    assert cirq.inverse(SC2Restricted, None) is None
    assert cirq.pow(C2Restricted, 1.5, None) is None
    assert cirq.pow(SC2Restricted, 1.5, None) is None
    assert cirq.pow(C2Y, 1.5) == cirq.ControlledGate(cirq.Y**1.5,
                                                     control_values=[2],
                                                     control_qid_shape=(3,))
    assert cirq.inverse(C2Y) == C2Y**-1 == C2Y
    assert cirq.inverse(SC2Y) == SC2Y**-1 == SC2Y


def test_extrapolatable_effect():
    a = cirq.NamedQubit('a')
    b = cirq.NamedQubit('b')
    b3 = b.with_dimension(3)

    assert cirq.ControlledGate(cirq.Z)**0.5 == cirq.ControlledGate(cirq.Z**0.5)

    assert (cirq.ControlledGate(cirq.Z).on(a, b)**0.5 ==
            cirq.ControlledGate(cirq.Z**0.5).on(a, b))

    assert (cirq.ControlledGate(cirq.Z)**0.5 == cirq.ControlledGate(
        cirq.Z**0.5))

<<<<<<< HEAD

def test_reversible():
    assert (cirq.inverse(cirq.ControlledGate(cirq.S)) == cirq.ControlledGate(
        cirq.S**-1))
=======
    assert (cirq.ControlledGate(cirq.Z, [a]).on(b)**0.5 ==
            cirq.ControlledGate(cirq.Z**0.5, [a]).on(b))

    assert cirq.Z(a).controlled_by(b3)**0.5 == (
        cirq.Z(a)**0.5).controlled_by(b3)


def test_reversible():
    assert (cirq.inverse(cirq.ControlledGate(cirq.S)) ==
            cirq.ControlledGate(cirq.S**-1))
    assert (cirq.inverse(cirq.ControlledGate(cirq.S, [q])) ==
            cirq.ControlledGate(cirq.S**-1, [q]))
    assert (cirq.inverse(cirq.ControlledGate(cirq.S,
                                             [q3])) == cirq.ControlledGate(
                                                 cirq.S**-1, [q3]))
>>>>>>> b634494e


class UnphaseableGate(cirq.SingleQubitGate):
    pass


def test_parameterizable():
    a = sympy.Symbol('a')
    cy = cirq.ControlledGate(cirq.Y)
    cya = cirq.ControlledGate(cirq.YPowGate(exponent=a))
    assert cirq.is_parameterized(cya)
    assert not cirq.is_parameterized(cy)
    assert cirq.resolve_parameters(cya, cirq.ParamResolver({'a': 1})) == cy


def test_circuit_diagram_info():
    assert cirq.circuit_diagram_info(CY) == cirq.CircuitDiagramInfo(
        wire_symbols=('@', 'Y'),
        exponent=1)

    assert cirq.circuit_diagram_info(C0Y) == cirq.CircuitDiagramInfo(
        wire_symbols=('(0)', 'Y'), exponent=1)

    assert cirq.circuit_diagram_info(C2Y) == cirq.CircuitDiagramInfo(
        wire_symbols=('(2)', 'Y'), exponent=1)

    assert cirq.circuit_diagram_info(cirq.ControlledGate(cirq.Y**0.5)
                                     ) == cirq.CircuitDiagramInfo(
        wire_symbols=('@', 'Y'),
        exponent=0.5)

    assert cirq.circuit_diagram_info(cirq.ControlledGate(cirq.S)
                                     ) == cirq.CircuitDiagramInfo(
        wire_symbols=('@', 'S'),
        exponent=1)

    class UndiagrammableGate(cirq.SingleQubitGate):
        pass

    assert cirq.circuit_diagram_info(cirq.ControlledGate(UndiagrammableGate()),
                                     default=None) is None


# A contrived multiqubit Hadamard gate that asserts the consistency of
# the passed in Args and puts an H on all qubits
# displays them as 'H(qubit)' on the wire
class MultiH(cirq.Gate):

    def num_qubits(self) -> int:
        return self._num_qubits

    def __init__(self, num_qubits):
        self._num_qubits = num_qubits

    def _circuit_diagram_info_(self,
                               args: cirq.CircuitDiagramInfoArgs
                               ) -> cirq.CircuitDiagramInfo:
        assert args.known_qubit_count is not None
        assert args.known_qubits is not None

        return cirq.CircuitDiagramInfo(
            wire_symbols=tuple('H({})'.format(q) for q in args.known_qubits),
            connected=True
        )


def test_circuit_diagram():
    qubits = cirq.LineQubit.range(3)
    c = cirq.Circuit()
    c.append(cirq.ControlledGate(MultiH(2))(*qubits))

    cirq.testing.assert_has_diagram(c, """
0: ───@──────
      │
1: ───H(1)───
      │
2: ───H(2)───
""")

    qubits = cirq.LineQid.for_qid_shape((3, 3, 3, 2))
    c = cirq.Circuit.from_ops(
        MultiH(1)(*qubits[3:]).controlled_by(*qubits[:3],
                                             control_values=[1, (0, 1),
                                                             (2, 0)]))

    cirq.testing.assert_has_diagram(
        c, """
0 (d=3): ───@────────────
            │
1 (d=3): ───(0,1)────────
            │
2 (d=3): ───(0,2)────────
            │
3 (d=2): ───H(3 (d=2))───
""")


class MockGate(cirq.TwoQubitGate):

    def _circuit_diagram_info_(self,
                               args: cirq.CircuitDiagramInfoArgs
                               ) -> cirq.CircuitDiagramInfo:
        self.captured_diagram_args = args
        return cirq.CircuitDiagramInfo(wire_symbols=tuple(['MOCK']), exponent=1,
                                       connected=True)


def test_uninformed_circuit_diagram_info():
    qbits = cirq.LineQubit.range(3)
    mock_gate = MockGate()
    cgate = cirq.ControlledGate(mock_gate)(*qbits)

    args = cirq.CircuitDiagramInfoArgs.UNINFORMED_DEFAULT

    assert (cirq.circuit_diagram_info(cgate, args) ==
            cirq.CircuitDiagramInfo(wire_symbols=('@', 'MOCK'), exponent=1,
                                    connected=True))
    assert mock_gate.captured_diagram_args == args


def test_bounded_effect():
    assert cirq.trace_distance_bound(CY**0.001) < 0.01
    assert cirq.approx_eq(cirq.trace_distance_bound(CCH), 1.0)
    assert cirq.approx_eq(cirq.trace_distance_bound(CRestricted), 1.0)
    foo = sympy.Symbol('foo')
    assert cirq.trace_distance_bound(cirq.ControlledGate(cirq.X**foo)) == 1


def test_repr():
    cirq.testing.assert_equivalent_repr(cirq.ControlledGate(cirq.Z))
    cirq.testing.assert_equivalent_repr(
        cirq.ControlledGate(cirq.Z, num_controls=1))
    cirq.testing.assert_equivalent_repr(
        cirq.ControlledGate(cirq.Z, num_controls=2))
    cirq.testing.assert_equivalent_repr(
<<<<<<< HEAD
        cirq.ControlledGate(cirq.Y, num_controls=1))
=======
        cirq.ControlledGate(cirq.Y, control_qubits=[cirq.LineQubit(1)]))
    cirq.testing.assert_equivalent_repr(C0C1H)
    cirq.testing.assert_equivalent_repr(SC0SC1H)
    cirq.testing.assert_equivalent_repr(C2C2H)
    cirq.testing.assert_equivalent_repr(SC2SC2H)
>>>>>>> b634494e


def test_str():
    assert str(cirq.ControlledGate(cirq.X)) == 'CX'
    assert str(cirq.ControlledGate(cirq.Z)) == 'CZ'
    assert str(cirq.ControlledGate(cirq.S)) == 'CS'
    assert str(cirq.ControlledGate(cirq.Z**0.125)) == 'CZ**0.125'
<<<<<<< HEAD
    assert str(cirq.ControlledGate(cirq.ControlledGate(cirq.S))) == 'CCS'
=======
    assert str(cirq.ControlledGate(cirq.ControlledGate(cirq.S))) == 'CCS'
    assert str(cirq.ControlledGate(cirq.ControlledGate(cirq.S,
                                                       [q]), [q])) == 'CCS'
    assert str(cirq.ControlledGate(cirq.S, [q, q], 2)) == 'CCS'
    assert str(C0Y) == 'C0Y'.replace('S', '')
    assert str(SC0Y) == 'SC0Y'.replace('S', '')
    assert str(C0C1H) == 'C0C1H'.replace('S', '')
    assert str(SC0SC1H) == 'SC0SC1H'.replace('S', '')
    assert str(C0Restricted) == 'C0Restricted'.replace('S', '')
    assert str(SC0Restricted) == 'SC0Restricted'.replace('S', '')
    assert str(C2Y) == 'C2Y'.replace('S', '')
    assert str(SC2Y) == 'SC2Y'.replace('S', '')
    assert str(C2C2H) == 'C2C2H'.replace('S', '')
    assert str(SC2SC2H) == 'SC2SC2H'.replace('S', '')
    assert str(C2Restricted) == 'C2Restricted'.replace('S', '')
    assert str(SC2Restricted) == 'SC2Restricted'.replace('S', '')
>>>>>>> b634494e
<|MERGE_RESOLUTION|>--- conflicted
+++ resolved
@@ -80,32 +80,19 @@
 CRestricted = cirq.ControlledGate(RestrictedGate())
 
 C0Y = cirq.ControlledGate(cirq.Y, control_values=[0])
-SC0Y = cirq.ControlledGate(cirq.Y, [q], control_values=[0])
 C0C1H = cirq.ControlledGate(cirq.ControlledGate(cirq.H, control_values=[1]),
                             control_values=[0])
-SC0SC1H = cirq.ControlledGate(cirq.H, [q, p], 2, control_values=[0, 1])
 C0Restricted = cirq.ControlledGate(RestrictedGate(), control_values=[0])
-SC0Restricted = cirq.ControlledGate(RestrictedGate(), [q], control_values=[0])
 
 C2Y = cirq.ControlledGate(cirq.Y, control_values=[2], control_qid_shape=(3,))
-SC2Y = cirq.ControlledGate(cirq.Y, [q3],
-                           control_values=[2],
-                           control_qid_shape=(3,))
 C2C2H = cirq.ControlledGate(cirq.ControlledGate(cirq.H,
                                                 control_values=[2],
                                                 control_qid_shape=(3,)),
                             control_values=[2],
                             control_qid_shape=(3,))
-SC2SC2H = cirq.ControlledGate(cirq.H, [q3, p3],
-                              2,
-                              control_values=[2, 2],
-                              control_qid_shape=(3, 3))
 C2Restricted = cirq.ControlledGate(RestrictedGate(),
                                    control_values=[2],
                                    control_qid_shape=(3,))
-SC2Restricted = cirq.ControlledGate(RestrictedGate(), [q3],
-                                    control_values=[2],
-                                    control_qid_shape=(3,))
 
 
 def test_init():
@@ -114,82 +101,61 @@
     assert gate.num_qubits() == 2
 
 
-<<<<<<< HEAD
-=======
 def test_init2():
-    with pytest.raises(ValueError, match='More .* qubits'):
-        cirq.ControlledGate(cirq.Z, [p,q], 1)
     with pytest.raises(ValueError,
                        match=r'len\(control_values\) != num_controls'):
         cirq.ControlledGate(cirq.Z, num_controls=1, control_values=(1, 0))
     with pytest.raises(ValueError,
                        match=r'len\(control_qid_shape\) != num_controls'):
         cirq.ControlledGate(cirq.Z, num_controls=1, control_qid_shape=(2, 2))
-    with pytest.raises(ValueError, match='qubit dimension .*does not match'):
-        cirq.ControlledGate(cirq.Z, [p], control_qid_shape=(3,))
-    with pytest.raises(ValueError, match='Control values .*outside of range'):
-        cirq.ControlledGate(cirq.Z, [p], control_values=[2])
-    with pytest.raises(ValueError, match='Control values .*outside of range'):
-        cirq.ControlledGate(cirq.Z, [p], control_values=[(1, -1)])
-
-    gate = cirq.ControlledGate(cirq.Z, [q])
-    assert gate.sub_gate is cirq.Z
-    assert gate.control_qubits == (q,)
+
+    gate = cirq.ControlledGate(cirq.Z, 1)
+    assert gate.sub_gate is cirq.Z
+    assert gate.num_controls == 1
     assert gate.control_values == ((1,),)
     assert gate.control_qid_shape == (2,)
     assert gate.num_qubits() == 2
     assert cirq.qid_shape(gate) == (2, 2)
 
-    gate = cirq.ControlledGate(cirq.Z, [p,q], 2)
-    assert gate.sub_gate is cirq.Z
-    assert gate.control_qubits == (p, q)
+    gate = cirq.ControlledGate(cirq.Z, 2)
+    assert gate.sub_gate is cirq.Z
+    assert gate.num_controls == 2
     assert gate.control_values == ((1,), (1,))
     assert gate.control_qid_shape == (2, 2)
     assert gate.num_qubits() == 3
     assert cirq.qid_shape(gate) == (2, 2, 2)
-    assert gate == cirq.ControlledGate(cirq.Z, [p,q])
-
-    gate = cirq.ControlledGate(cirq.ControlledGate(
-                                    cirq.ControlledGate(cirq.Z, [p], 3),
-                                    num_controls=2),
-                               [q], 2)
-    assert gate.sub_gate is cirq.Z
-    assert gate.control_qubits == (None, q, None, None, None, None, p)
+
+    gate = cirq.ControlledGate(
+        cirq.ControlledGate(cirq.ControlledGate(cirq.Z, 3), num_controls=2), 2)
+    assert gate.sub_gate is cirq.Z
+    assert gate.num_controls == 7
     assert gate.control_values == ((1,),) * 7
     assert gate.control_qid_shape == (2,) * 7
     assert gate.num_qubits() == 8
     assert cirq.qid_shape(gate) == (2,) * 8
-    op = gate(*cirq.LineQubit.range(6))
-    assert op.qubits == (cirq.LineQubit(0), q, cirq.LineQubit(1),
+    op = gate(*cirq.LineQubit.range(8))
+    assert op.qubits == (cirq.LineQubit(0), cirq.LineQubit(1),
                          cirq.LineQubit(2), cirq.LineQubit(3),
-                         cirq.LineQubit(4), p, cirq.LineQubit(5))
+                         cirq.LineQubit(4), cirq.LineQubit(5),
+                         cirq.LineQubit(6), cirq.LineQubit(7))
 
     gate = cirq.ControlledGate(cirq.Z, control_values=(0, (0, 1)))
     assert gate.sub_gate is cirq.Z
-    assert gate.control_qubits == (None, None)
+    assert gate.num_controls == 2
     assert gate.control_values == ((0,), (0, 1))
     assert gate.control_qid_shape == (2, 2)
     assert gate.num_qubits() == 3
     assert cirq.qid_shape(gate) == (2, 2, 2)
 
-    gate = cirq.ControlledGate(cirq.Z, [p3, q3])
-    assert gate.sub_gate is cirq.Z
-    assert gate.control_qubits == (p3, q3)
+    gate = cirq.ControlledGate(cirq.Z, control_qid_shape=(3, 3))
+    assert gate.sub_gate is cirq.Z
+    assert gate.num_controls == 2
     assert gate.control_values == ((1,), (1,))
     assert gate.control_qid_shape == (3, 3)
     assert gate.num_qubits() == 3
     assert cirq.qid_shape(gate) == (3, 3, 2)
 
-    gate = cirq.ControlledGate(cirq.Z, control_qid_shape=(3, 3))
-    assert gate.sub_gate is cirq.Z
-    assert gate.control_qubits == (None, None)
-    assert gate.control_values == ((1,), (1,))
-    assert gate.control_qid_shape == (3, 3)
-    assert gate.num_qubits() == 3
-    assert cirq.qid_shape(gate) == (3, 3, 2)
-
-
->>>>>>> b634494e
+
 def test_validate_args():
     a = cirq.NamedQubit('a')
     b = cirq.NamedQubit('b')
@@ -225,17 +191,6 @@
         _ = CCH.on(a)
     with pytest.raises(ValueError):
         _ = CCH.on(a, b)
-
-<<<<<<< HEAD
-=======
-    # Applies when creating operations. Control qubits are already specified.
-    with pytest.raises(ValueError):
-        _ = SCSCH.on()
-    with pytest.raises(ValueError):
-        _ = SCSCH.on(a, b, c)
-    with pytest.raises(ValueError):
-        _ = SCSCH.on(a, b)
-    _ = SCSCH.on(a)
 
     # Applies when creating operations. Control qids have different dimensions.
     with pytest.raises(ValueError, match="dimensions that don't match"):
@@ -246,7 +201,6 @@
         _ = C2C2H.on(a, b, c)
     _ = C2C2H.on(q3, p3, a)
 
->>>>>>> b634494e
 
 def test_eq():
     eq = cirq.testing.EqualsTester()
@@ -255,15 +209,8 @@
     eq.add_equality_group(cirq.ControlledGate(cirq.H))
     eq.add_equality_group(cirq.ControlledGate(cirq.X))
     eq.add_equality_group(cirq.X)
-    eq.add_equality_group(
-        cirq.ControlledGate(cirq.H, [q, p3], control_values=[1, (0, 2)]),
-        cirq.ControlledGate(cirq.H, [p3, q], control_values=[(2, 0), 1]))
-    eq.add_equality_group(
-        cirq.ControlledGate(cirq.H, [q, p3], control_values=[1, 0]),
-        cirq.ControlledGate(cirq.H, [p3, q], control_values=[0, 1]))
-    eq.add_equality_group(
-        cirq.ControlledGate(cirq.H, [None, None], control_values=[1, 0]),
-        cirq.ControlledGate(cirq.H, [None, None], control_values=[0, 1]))
+    eq.add_equality_group(cirq.ControlledGate(cirq.H, control_values=[1, 0]),
+                          cirq.ControlledGate(cirq.H, control_values=[0, 1]))
 
 
 def test_control():
@@ -280,28 +227,13 @@
 
     # Equality ignores ordering but cares about set and quantity.
     eq = cirq.testing.EqualsTester()
-<<<<<<< HEAD
     eq.add_equality_group(g)
     eq.add_equality_group(g.control(), cirq.ControlledGate(g, num_controls=1))
     eq.add_equality_group(cirq.ControlledGate(g, num_controls=2),
                           g.control().control())
-=======
-    eq.add_equality_group(g, g.controlled_by())
-    eq.add_equality_group(g.controlled_by(a, b), g.controlled_by(b, a),
-                          cirq.ControlledGate(g, [a, b]),
-                          g.controlled_by(a).controlled_by(b))
     eq.add_equality_group(
-        g.controlled_by(a, c, control_values=[0, 1]),
-        g.controlled_by(c, a, control_values=[1, 0]),
-        g.controlled_by(a,
-                        control_values=[0]).controlled_by(c,
-                                                          control_values=[1]))
-    eq.add_equality_group(g.controlled_by(a))
-    eq.add_equality_group(g.controlled_by(b))
-    eq.add_equality_group(g.controlled_by(a, c))
-    eq.add_equality_group(cirq.ControlledGate(g, num_controls=1))
-    eq.add_equality_group(cirq.ControlledGate(g, num_controls=2))
->>>>>>> b634494e
+        cirq.ControlledGate(g, control_values=[0, 1]),
+        g.control(control_values=[0]).control(control_values=[1]))
 
 
 def test_unitary():
@@ -311,7 +243,6 @@
 
     assert cirq.has_unitary(CY)
     assert cirq.has_unitary(CCH)
-<<<<<<< HEAD
     np.testing.assert_allclose(cirq.unitary(CY),
                                np.array([
                                    [1, 0, 0, 0],
@@ -320,18 +251,6 @@
                                    [0, 0, 1j, 0],
                                ]),
                                atol=1e-8)
-=======
-    assert cirq.has_unitary(SCY)
-    assert cirq.has_unitary(SCSCH)
-    np.testing.assert_allclose(
-        cirq.unitary(CY),
-        np.array([
-            [1, 0, 0, 0],
-            [0, 1, 0, 0],
-            [0, 0, 0, -1j],
-            [0, 0, 1j, 0],
-        ]),
-        atol=1e-8)
     np.testing.assert_allclose(cirq.unitary(C0Y),
                                np.array([
                                    [0, -1j, 0, 0],
@@ -340,17 +259,6 @@
                                    [0, 0, 0, 1],
                                ]),
                                atol=1e-8)
-    np.testing.assert_allclose(
-        cirq.unitary(SCY),
-        np.array([
-            [1, 0, 0, 0],
-            [0, 1, 0, 0],
-            [0, 0, 0, -1j],
-            [0, 0, 1j, 0],
-        ]),
-        atol=1e-8)
->>>>>>> b634494e
-
     np.testing.assert_allclose(
         cirq.unitary(CCH),
         np.array([
@@ -365,36 +273,7 @@
             [0, 0, 0, 0, 0, 0, np.sqrt(0.5), -np.sqrt(0.5)],
         ]),
         atol=1e-8)
-<<<<<<< HEAD
-=======
-    np.testing.assert_allclose(
-        cirq.unitary(SCSCH),
-        np.array([
-            [1, 0, 0, 0, 0, 0, 0, 0],
-            [0, 1, 0, 0, 0, 0, 0, 0],
-            [0, 0, 1, 0, 0, 0, 0, 0],
-            [0, 0, 0, 1, 0, 0, 0, 0],
-            [0, 0, 0, 0, 1, 0, 0, 0],
-            [0, 0, 0, 0, 0, 1, 0, 0],
-            [0, 0, 0, 0, 0, 0, np.sqrt(0.5), np.sqrt(0.5)],
-            [0, 0, 0, 0, 0, 0, np.sqrt(0.5), -np.sqrt(0.5)],
-        ]),
-        atol=1e-8)
-    np.testing.assert_allclose(
-        cirq.unitary(SC0SC1H),
-        np.array([
-            [1, 0, 0, 0, 0, 0, 0, 0],
-            [0, 1, 0, 0, 0, 0, 0, 0],
-            [0, 0, np.sqrt(0.5), np.sqrt(0.5), 0, 0, 0, 0],
-            [0, 0, np.sqrt(0.5), -np.sqrt(0.5), 0, 0, 0, 0],
-            [0, 0, 0, 0, 1, 0, 0, 0],
-            [0, 0, 0, 0, 0, 1, 0, 0],
-            [0, 0, 0, 0, 0, 0, 1, 0],
-            [0, 0, 0, 0, 0, 0, 0, 1],
-        ]),
-        atol=1e-8)
-
->>>>>>> b634494e
+
 
 @pytest.mark.parametrize(
     'gate',
@@ -420,33 +299,6 @@
     cirq.testing.assert_implements_consistent_protocols(cgate)
 
 
-<<<<<<< HEAD
-=======
-@pytest.mark.parametrize(
-    'gate',
-    [
-        cirq.X,
-        cirq.X**0.5,
-        cirq.Rx(np.pi),
-        cirq.Rx(np.pi / 2),
-        cirq.Z,
-        cirq.H,
-        cirq.CNOT,
-        cirq.SWAP,
-        cirq.CCZ,
-        cirq.ControlledGate(cirq.ControlledGate(cirq.CCZ)),
-        GateUsingWorkspaceForApplyUnitary(),
-        GateAllocatingNewSpaceForResult(),
-        cirq.IdentityGate(qid_shape=(3, 4)),
-        # Single qudit gate with dimension 4.
-        cirq.SingleQubitMatrixGate(np.kron(*(cirq.unitary(cirq.H),) * 2)),
-    ])
-def test_specified_controlled_gate_is_consistent(gate: cirq.Gate):
-    cgate = cirq.ControlledGate(gate, [q])
-    cirq.testing.assert_implements_consistent_protocols(cgate)
-
-
->>>>>>> b634494e
 def test_pow_inverse():
     assert cirq.inverse(CRestricted, None) is None
     assert cirq.pow(CRestricted, 1.5, None) is None
@@ -454,29 +306,22 @@
     assert cirq.inverse(CY) == CY**-1 == CY
 
     assert cirq.inverse(C0Restricted, None) is None
-    assert cirq.inverse(SC0Restricted, None) is None
     assert cirq.pow(C0Restricted, 1.5, None) is None
-    assert cirq.pow(SC0Restricted, 1.5, None) is None
     assert cirq.pow(C0Y, 1.5) == cirq.ControlledGate(cirq.Y**1.5,
                                                      control_values=[0])
     assert cirq.inverse(C0Y) == C0Y**-1 == C0Y
-    assert cirq.inverse(SC0Y) == SC0Y**-1 == SC0Y
 
     assert cirq.inverse(C2Restricted, None) is None
-    assert cirq.inverse(SC2Restricted, None) is None
     assert cirq.pow(C2Restricted, 1.5, None) is None
-    assert cirq.pow(SC2Restricted, 1.5, None) is None
     assert cirq.pow(C2Y, 1.5) == cirq.ControlledGate(cirq.Y**1.5,
                                                      control_values=[2],
                                                      control_qid_shape=(3,))
     assert cirq.inverse(C2Y) == C2Y**-1 == C2Y
-    assert cirq.inverse(SC2Y) == SC2Y**-1 == SC2Y
 
 
 def test_extrapolatable_effect():
     a = cirq.NamedQubit('a')
     b = cirq.NamedQubit('b')
-    b3 = b.with_dimension(3)
 
     assert cirq.ControlledGate(cirq.Z)**0.5 == cirq.ControlledGate(cirq.Z**0.5)
 
@@ -486,28 +331,10 @@
     assert (cirq.ControlledGate(cirq.Z)**0.5 == cirq.ControlledGate(
         cirq.Z**0.5))
 
-<<<<<<< HEAD
 
 def test_reversible():
     assert (cirq.inverse(cirq.ControlledGate(cirq.S)) == cirq.ControlledGate(
         cirq.S**-1))
-=======
-    assert (cirq.ControlledGate(cirq.Z, [a]).on(b)**0.5 ==
-            cirq.ControlledGate(cirq.Z**0.5, [a]).on(b))
-
-    assert cirq.Z(a).controlled_by(b3)**0.5 == (
-        cirq.Z(a)**0.5).controlled_by(b3)
-
-
-def test_reversible():
-    assert (cirq.inverse(cirq.ControlledGate(cirq.S)) ==
-            cirq.ControlledGate(cirq.S**-1))
-    assert (cirq.inverse(cirq.ControlledGate(cirq.S, [q])) ==
-            cirq.ControlledGate(cirq.S**-1, [q]))
-    assert (cirq.inverse(cirq.ControlledGate(cirq.S,
-                                             [q3])) == cirq.ControlledGate(
-                                                 cirq.S**-1, [q3]))
->>>>>>> b634494e
 
 
 class UnphaseableGate(cirq.SingleQubitGate):
@@ -589,9 +416,8 @@
 
     qubits = cirq.LineQid.for_qid_shape((3, 3, 3, 2))
     c = cirq.Circuit.from_ops(
-        MultiH(1)(*qubits[3:]).controlled_by(*qubits[:3],
-                                             control_values=[1, (0, 1),
-                                                             (2, 0)]))
+        MultiH(1)(*qubits[3:]).control(*qubits[:3],
+                                       control_values=[1, (0, 1), (2, 0)]))
 
     cirq.testing.assert_has_diagram(
         c, """
@@ -643,15 +469,9 @@
     cirq.testing.assert_equivalent_repr(
         cirq.ControlledGate(cirq.Z, num_controls=2))
     cirq.testing.assert_equivalent_repr(
-<<<<<<< HEAD
         cirq.ControlledGate(cirq.Y, num_controls=1))
-=======
-        cirq.ControlledGate(cirq.Y, control_qubits=[cirq.LineQubit(1)]))
     cirq.testing.assert_equivalent_repr(C0C1H)
-    cirq.testing.assert_equivalent_repr(SC0SC1H)
     cirq.testing.assert_equivalent_repr(C2C2H)
-    cirq.testing.assert_equivalent_repr(SC2SC2H)
->>>>>>> b634494e
 
 
 def test_str():
@@ -659,23 +479,10 @@
     assert str(cirq.ControlledGate(cirq.Z)) == 'CZ'
     assert str(cirq.ControlledGate(cirq.S)) == 'CS'
     assert str(cirq.ControlledGate(cirq.Z**0.125)) == 'CZ**0.125'
-<<<<<<< HEAD
     assert str(cirq.ControlledGate(cirq.ControlledGate(cirq.S))) == 'CCS'
-=======
-    assert str(cirq.ControlledGate(cirq.ControlledGate(cirq.S))) == 'CCS'
-    assert str(cirq.ControlledGate(cirq.ControlledGate(cirq.S,
-                                                       [q]), [q])) == 'CCS'
-    assert str(cirq.ControlledGate(cirq.S, [q, q], 2)) == 'CCS'
     assert str(C0Y) == 'C0Y'.replace('S', '')
-    assert str(SC0Y) == 'SC0Y'.replace('S', '')
     assert str(C0C1H) == 'C0C1H'.replace('S', '')
-    assert str(SC0SC1H) == 'SC0SC1H'.replace('S', '')
     assert str(C0Restricted) == 'C0Restricted'.replace('S', '')
-    assert str(SC0Restricted) == 'SC0Restricted'.replace('S', '')
     assert str(C2Y) == 'C2Y'.replace('S', '')
-    assert str(SC2Y) == 'SC2Y'.replace('S', '')
     assert str(C2C2H) == 'C2C2H'.replace('S', '')
-    assert str(SC2SC2H) == 'SC2SC2H'.replace('S', '')
-    assert str(C2Restricted) == 'C2Restricted'.replace('S', '')
-    assert str(SC2Restricted) == 'SC2Restricted'.replace('S', '')
->>>>>>> b634494e
+    assert str(C2Restricted) == 'C2Restricted'.replace('S', '')