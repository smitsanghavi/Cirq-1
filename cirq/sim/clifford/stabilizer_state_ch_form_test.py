# Copyright 2020 The Cirq Developers
#
# Licensed under the Apache License, Version 2.0 (the "License");
# you may not use this file except in compliance with the License.
# You may obtain a copy of the License at
#
#     https://www.apache.org/licenses/LICENSE-2.0
#
# Unless required by applicable law or agreed to in writing, software
# distributed under the License is distributed on an "AS IS" BASIS,
# WITHOUT WARRANTIES OR CONDITIONS OF ANY KIND, either express or implied.
# See the License for the specific language governing permissions and
# limitations under the License.

import numpy as np
import pytest

import cirq
import cirq.testing

# TODO: This and clifford tableau need tests.
# Github issue: https://github.com/quantumlib/Cirq/issues/3021


def test_deprecated():
    with cirq.testing.assert_logs('wave_function', 'state_vector', 'deprecated'):
        _ = cirq.StabilizerStateChForm(initial_state=0, num_qubits=1).wave_function()


def test_initial_state():
    with pytest.raises(ValueError, match='Out of range'):
        _ = cirq.StabilizerStateChForm(initial_state=-31, num_qubits=5)
    with pytest.raises(ValueError, match='Out of range'):
        _ = cirq.StabilizerStateChForm(initial_state=32, num_qubits=5)
    state = cirq.StabilizerStateChForm(initial_state=23, num_qubits=5)
    expected_state_vector = np.zeros(32)
    expected_state_vector[23] = 1
    np.testing.assert_allclose(state.state_vector(), expected_state_vector)


def test_run():
    (q0, q1, q2) = (cirq.LineQubit(0), cirq.LineQubit(1), cirq.LineQubit(2))
<<<<<<< HEAD
=======
    qubit_map = {q0: 0, q1: 1, q2: 2}
>>>>>>> 9bad962c

    """
    0: ───H───@───────────────X───M───────────
              │
    1: ───────X───@───────X───────────X───M───
                  │                   │
    2: ───────────X───M───────────────@───────

    After the third moment, before the measurement, the state is |000> + |111>.
    After measurement of q2, q0 and q1 both get a bit flip, so the q0
    measurement always yields opposite of the q2 measurement. q1 has an
    additional controlled not from q2, making it yield 1 always when measured.
    If there were no measurements in the circuit, the final state would be
    |110> + |011>.
    """
    circuit = cirq.Circuit(
        cirq.H(q0),
        cirq.CNOT(q0, q1),
        cirq.CNOT(q1, q2),
        cirq.measure(q2),
        cirq.X(q1),
        cirq.X(q0),
        cirq.measure(q0),
        cirq.CNOT(q2, q1),
        cirq.measure(q1),
        strategy=cirq.InsertStrategy.NEW,
    )
<<<<<<< HEAD
    # CliffordSimulator uses StabilizerStateChForm internally.
    # TODO: Use StabilizerStateChForm directly through `act_on` once
    #  MeasurementGate is updated to use `_measure` from StabilizerStateChForm.
    simulator = cirq.CliffordSimulator()
    result = simulator.run(circuit, repetitions=10)
    assert all(result.measurements['1'] == 1)
    assert all(result.measurements['0'] != result.measurements['2'])
=======
    for _ in range(10):
        state = cirq.StabilizerStateChForm(num_qubits=3)
        measurements = {}
        for op in circuit.all_operations():
            args = cirq.ActOnStabilizerCHFormArgs(
                state,
                axes=[qubit_map[i] for i in op.qubits],
                prng=np.random.RandomState(),
                log_of_measurement_results=measurements,
            )
            cirq.act_on(op, args)
        assert measurements['1'] == [1]
        assert measurements['0'] != measurements['2']
>>>>>>> 9bad962c
<|MERGE_RESOLUTION|>--- conflicted
+++ resolved
@@ -40,10 +40,7 @@
 
 def test_run():
     (q0, q1, q2) = (cirq.LineQubit(0), cirq.LineQubit(1), cirq.LineQubit(2))
-<<<<<<< HEAD
-=======
     qubit_map = {q0: 0, q1: 1, q2: 2}
->>>>>>> 9bad962c
 
     """
     0: ───H───@───────────────X───M───────────
@@ -71,15 +68,6 @@
         cirq.measure(q1),
         strategy=cirq.InsertStrategy.NEW,
     )
-<<<<<<< HEAD
-    # CliffordSimulator uses StabilizerStateChForm internally.
-    # TODO: Use StabilizerStateChForm directly through `act_on` once
-    #  MeasurementGate is updated to use `_measure` from StabilizerStateChForm.
-    simulator = cirq.CliffordSimulator()
-    result = simulator.run(circuit, repetitions=10)
-    assert all(result.measurements['1'] == 1)
-    assert all(result.measurements['0'] != result.measurements['2'])
-=======
     for _ in range(10):
         state = cirq.StabilizerStateChForm(num_qubits=3)
         measurements = {}
@@ -92,5 +80,4 @@
             )
             cirq.act_on(op, args)
         assert measurements['1'] == [1]
-        assert measurements['0'] != measurements['2']
->>>>>>> 9bad962c
+        assert measurements['0'] != measurements['2']