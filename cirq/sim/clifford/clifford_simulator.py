# Copyright 2019 The Cirq Developers
#
# Licensed under the Apache License, Version 2.0 (the "License");
# you may not use this file except in compliance with the License.
# You may obtain a copy of the License at
#
#     https://www.apache.org/licenses/LICENSE-2.0
#
# Unless required by applicable law or agreed to in writing, software
# distributed under the License is distributed on an "AS IS" BASIS,
# WITHOUT WARRANTIES OR CONDITIONS OF ANY KIND, either express or implied.
# See the License for the specific language governing permissions and
# limitations under the License.
"""An efficient simulator for Clifford circuits.

Allowed operations include:
	- X,Y,Z,H,S,CNOT,CZ
	- measurements in the computational basis

The quantum state is specified in two forms:
    1. In terms of stabilizer generators. These are a set of n Pauli operators
    {S_1,S_2,...,S_n} such that S_i |psi> = |psi>.

    This implementation is based on Aaronson and Gottesman,
    2004 (arXiv:quant-ph/0406196).

    2. In the CH-form defined by Bravyi et al, 2018 (arXiv:1808.00128).
    This representation keeps track of overall phase and enables access
    to state vector amplitudes.
"""

import collections
from typing import Any, Dict, List, Iterator, Sequence

import numpy as np
from cirq.ops.global_phase_op import GlobalPhaseOperation

import cirq
from cirq import circuits, study, ops, protocols, value
from cirq.ops.clifford_gate import SingleQubitCliffordGate
from cirq.ops.dense_pauli_string import DensePauliString
from cirq.protocols import act_on, unitary
from cirq.sim import clifford, simulator
from cirq._compat import deprecated, deprecated_parameter


class CliffordSimulator(simulator.SimulatesSamples, simulator.SimulatesIntermediateState):
    """An efficient simulator for Clifford circuits."""

    def __init__(self, seed: 'cirq.RANDOM_STATE_OR_SEED_LIKE' = None):
        """Creates instance of `CliffordSimulator`.

        Args:
            seed: The random seed to use for this simulator.
        """
        self.init = True
        self._prng = value.parse_random_state(seed)

    @staticmethod
    def is_supported_operation(op: 'cirq.Operation') -> bool:
        """Checks whether given operation can be simulated by this simulator."""
        # TODO: support more general Pauli measurements
        if isinstance(op.gate, cirq.MeasurementGate):
            return True
        if isinstance(op, GlobalPhaseOperation):
            return True
        if not protocols.has_unitary(op):
            return False
        if len(op.qubits) == 1:
            u = unitary(op)
            return SingleQubitCliffordGate.from_unitary(u) is not None
        else:
            return op.gate in [cirq.CNOT, cirq.CZ]

    def _base_iterator(
        self, circuit: circuits.Circuit, qubit_order: ops.QubitOrderOrList, initial_state: int
    ) -> Iterator['cirq.CliffordSimulatorStepResult']:
        """Iterator over CliffordSimulatorStepResult from Moments of a Circuit

        Args:
            circuit: The circuit to simulate.
            qubit_order: Determines the canonical ordering of the qubits. This
                is often used in specifying the initial state, i.e. the
                ordering of the computational basis states.
            initial_state: The initial state for the simulation in the
                computational basis. Represented as a big endian int.


        Yields:
            CliffordStepResult from simulating a Moment of the Circuit.
        """
        qubits = ops.QubitOrder.as_qubit_order(qubit_order).order_for(circuit.all_qubits())

        qubit_map = {q: i for i, q in enumerate(qubits)}

        if len(circuit) == 0:
            yield CliffordSimulatorStepResult(
                measurements={}, state=CliffordState(qubit_map, initial_state=initial_state)
            )
            return

        state = CliffordState(qubit_map, initial_state=initial_state)

        for moment in circuit:
            measurements: Dict[str, List[np.ndarray]] = collections.defaultdict(list)

            for op in moment:
                if isinstance(op.gate, ops.MeasurementGate):
<<<<<<< HEAD
                    state.apply_measurement(op, measurements, self._prng)
=======
                    key = protocols.measurement_key(op)
                    measurements[key].extend(state.perform_measurement(op.qubits, self._prng))
>>>>>>> 06a2bd72
                elif protocols.has_unitary(op):
                    state.apply_unitary(op)
                else:
                    raise NotImplementedError(f"Unrecognized operation: {op!r}")

            yield CliffordSimulatorStepResult(measurements=measurements, state=state)

    def _simulator_iterator(
        self,
        circuit: circuits.Circuit,
        param_resolver: study.ParamResolver,
        qubit_order: ops.QubitOrderOrList,
        initial_state: int,
    ) -> Iterator:
        """See definition in `cirq.SimulatesIntermediateState`.

        Args:
            inital_state: An integer specifying the inital
            state in the computational basis.
        """
        param_resolver = param_resolver or study.ParamResolver({})
        resolved_circuit = protocols.resolve_parameters(circuit, param_resolver)
        self._check_all_resolved(resolved_circuit)
        actual_initial_state = 0 if initial_state is None else initial_state

        return self._base_iterator(resolved_circuit, qubit_order, actual_initial_state)

    def _create_simulator_trial_result(
        self,
        params: study.ParamResolver,
        measurements: Dict[str, np.ndarray],
        final_simulator_state,
    ):

        return CliffordTrialResult(
            params=params, measurements=measurements, final_simulator_state=final_simulator_state
        )

    def _run(
        self, circuit: circuits.Circuit, param_resolver: study.ParamResolver, repetitions: int
    ) -> Dict[str, List[np.ndarray]]:

        param_resolver = param_resolver or study.ParamResolver({})
        resolved_circuit = protocols.resolve_parameters(circuit, param_resolver)
        self._check_all_resolved(resolved_circuit)

        measurements = {}  # type: Dict[str, List[np.ndarray]]
        if repetitions == 0:
            for _, op, _ in resolved_circuit.findall_operations_with_gate_type(ops.MeasurementGate):
                measurements[protocols.measurement_key(op)] = np.empty([0, 1])

        for _ in range(repetitions):
            all_step_results = self._base_iterator(
                resolved_circuit, qubit_order=ops.QubitOrder.DEFAULT, initial_state=0
            )

            for step_result in all_step_results:
                for k, v in step_result.measurements.items():
                    if not k in measurements:
                        measurements[k] = []
                    measurements[k].append(np.array(v, dtype=bool))

        return {k: np.array(v) for k, v in measurements.items()}

    def _check_all_resolved(self, circuit):
        """Raises if the circuit contains unresolved symbols."""
        if protocols.is_parameterized(circuit):
            unresolved = [
                op for moment in circuit for op in moment if protocols.is_parameterized(op)
            ]
            raise ValueError(
                'Circuit contains ops whose symbols were not specified in '
                'parameter sweep. Ops: {}'.format(unresolved)
            )


class CliffordTrialResult(simulator.SimulationTrialResult):
    def __init__(
        self,
        params: study.ParamResolver,
        measurements: Dict[str, np.ndarray],
        final_simulator_state: 'CliffordState',
    ) -> None:
        super().__init__(
            params=params, measurements=measurements, final_simulator_state=final_simulator_state
        )

        self.final_state = final_simulator_state

    def __str__(self) -> str:
        samples = super().__str__()
        final = self._final_simulator_state
        return f'measurements: {samples}\noutput state: {final}'


class CliffordSimulatorStepResult(simulator.StepResult):
    """A `StepResult` that includes `StateVectorMixin` methods."""

    def __init__(self, state, measurements):
        """Results of a step of the simulator.
        Attributes:
            state: A CliffordState
            measurements: A dictionary from measurement gate key to measurement
                results, ordered by the qubits that the measurement operates on.
            qubit_map: A map from the Qubits in the Circuit to the the index
                of this qubit for a canonical ordering. This canonical ordering
                is used to define the state vector (see the state_vector()
                method).
        """
        self.measurements = measurements
        self.state = state

    def __str__(self) -> str:
        def bitstring(vals):
            return ''.join('1' if v else '0' for v in vals)

        results = sorted([(key, bitstring(val)) for key, val in self.measurements.items()])

        if len(results) == 0:
            measurements = ''
        else:
            measurements = ' '.join([f'{key}={val}' for key, val in results]) + '\n'

        final = self.state

        return f'{measurements}{final}'

    def _simulator_state(self):
        return self.state

    def sample(
        self,
        qubits: List[ops.Qid],
        repetitions: int = 1,
        seed: 'cirq.RANDOM_STATE_OR_SEED_LIKE' = None,
    ) -> np.ndarray:

        measurements = {}  # type: Dict[str, List[np.ndarray]]

<<<<<<< HEAD
        for i in range(repetitions):
            self.state.apply_measurement(cirq.measure(*qubits, key=str(i)),
                                         measurements,
                                         value.parse_random_state(seed),
                                         collapse_state_vector=False)
=======
        for _ in range(repetitions):
            measurements.append(
                self.state.perform_measurement(
                    qubits, value.parse_random_state(seed), collapse_state_vector=False
                )
            )
>>>>>>> 06a2bd72

        return np.array(list(measurements.values()), dtype=bool)


@value.value_equality
class CliffordState:
    """A state of the Clifford simulation.

    The state is stored using two complementary representations:
    Anderson's tableaux form and Bravyi's CH-form.
    The tableaux keeps track of the stabilizer operations, while the
    CH-form allows access to the full state vector (including phase).

    Gates and measurements are applied to each representation in O(n^2) time.
    """

    def __init__(self, qubit_map, initial_state=0):
        self.qubit_map = qubit_map
        self.n = len(qubit_map)

        self.tableau = clifford.CliffordTableau(self.n, initial_state)
        self.ch_form = clifford.StabilizerStateChForm(self.n, initial_state)

    def _json_dict_(self):
        return {
            'cirq_type': self.__class__.__name__,
            'qubit_map': [(k, v) for k, v in self.qubit_map.items()],
            'tableau': self.tableau,
            'ch_form': self.ch_form,
        }

    @classmethod
    def _from_json_dict_(cls, qubit_map, tableau, ch_form, **kwargs):
        state = cls(dict(qubit_map))
        state.tableau = tableau
        state.ch_form = ch_form

        return state

    def _value_equality_values_(self) -> Any:
        return self.qubit_map, self.tableau, self.ch_form

    def copy(self) -> 'CliffordState':
        state = CliffordState(self.qubit_map)
        state.tableau = self.tableau.copy()
        state.ch_form = self.ch_form.copy()

        return state

    def __repr__(self) -> str:
        return repr(self.ch_form)

    def __str__(self) -> str:
        """Return the state vector string representation of the state."""
        return str(self.ch_form)

    def to_numpy(self) -> np.ndarray:
        return self.ch_form.to_state_vector()

    def stabilizers(self) -> List[DensePauliString]:
        """Returns the stabilizer generators of the state. These
        are n operators {S_1,S_2,...,S_n} such that S_i |psi> = |psi>"""
        return self.tableau.stabilizers()

    def destabilizers(self) -> List[DensePauliString]:
        """Returns the destabilizer generators of the state. These
        are n operators {S_1,S_2,...,S_n} such that along with the stabilizer
        generators above generate the full Pauli group on n qubits."""
        return self.tableau.destabilizers()

    def state_vector(self):
        return self.ch_form.state_vector()

    @deprecated(deadline='v0.10.0', fix='use state_vector instead')
    def wave_function(self):
        return self.state_vector()

    def apply_unitary(self, op: 'cirq.Operation'):
        tableau_args = clifford.ActOnCliffordTableauArgs(
            self.tableau, [self.qubit_map[i] for i in op.qubits], np.random.RandomState(), {}
        )
        ch_form_args = clifford.ActOnStabilizerCHFormArgs(
            self.ch_form, [self.qubit_map[i] for i in op.qubits]
        )
        try:
            act_on(op, tableau_args)
            act_on(op, ch_form_args)
        except TypeError:
            raise ValueError(
                '%s cannot be run with Clifford simulator.' % str(op.gate)
            )  # type: ignore
        return

    def apply_measurement(self,
                          op: 'cirq.Operation',
                          measurements: Dict[str, List[np.ndarray]],
                          prng: np.random.RandomState,
                          collapse_state_vector=True):
        if collapse_state_vector:
            state = self
        else:
            state = self.copy()

        key = cirq.measurement_key(op)
        qids = [self.qubit_map[i] for i in op.qubits]

        args = clifford.ActOnCliffordTableauArgs(state.tableau, qids, prng,
                                                 measurements)
        act_on(op, args)

        for i, qid in enumerate(qids):
            state.ch_form.project_Z(qid, measurements[key][i])

    @deprecated_parameter(
        deadline='v0.10.0',
        fix='Use collapse_state_vector instead.',
        parameter_desc='collapse_wavefunction',
        match=lambda args, kwargs: 'collapse_wavefunction' in kwargs,
<<<<<<< HEAD
        rewrite=lambda args, kwargs: (args, {('collapse_state_vector' if k ==
                                              'collapse_wavefunction' else k): v
                                             for k, v in kwargs.items()}))
    @deprecated(deadline='v0.10.0', fix='Use the apply_measurement instead')
    def perform_measurement(self,
                            qubits: Sequence[ops.Qid],
                            prng: np.random.RandomState,
                            collapse_state_vector=True):
=======
        rewrite=lambda args, kwargs: (
            args,
            {
                ('collapse_state_vector' if k == 'collapse_wavefunction' else k): v
                for k, v in kwargs.items()
            },
        ),
    )
    def perform_measurement(
        self, qubits: Sequence[ops.Qid], prng: np.random.RandomState, collapse_state_vector=True
    ):
>>>>>>> 06a2bd72
        results = []

        if collapse_state_vector:
            state = self
        else:
            state = self.copy()

        for qubit in qubits:
            result = state.tableau._measure(self.qubit_map[qubit], prng)
            state.ch_form.project_Z(self.qubit_map[qubit], result)
            results.append(result)

        return results<|MERGE_RESOLUTION|>--- conflicted
+++ resolved
@@ -106,12 +106,8 @@
 
             for op in moment:
                 if isinstance(op.gate, ops.MeasurementGate):
-<<<<<<< HEAD
-                    state.apply_measurement(op, measurements, self._prng)
-=======
                     key = protocols.measurement_key(op)
                     measurements[key].extend(state.perform_measurement(op.qubits, self._prng))
->>>>>>> 06a2bd72
                 elif protocols.has_unitary(op):
                     state.apply_unitary(op)
                 else:
@@ -251,20 +247,11 @@
 
         measurements = {}  # type: Dict[str, List[np.ndarray]]
 
-<<<<<<< HEAD
         for i in range(repetitions):
             self.state.apply_measurement(cirq.measure(*qubits, key=str(i)),
                                          measurements,
                                          value.parse_random_state(seed),
                                          collapse_state_vector=False)
-=======
-        for _ in range(repetitions):
-            measurements.append(
-                self.state.perform_measurement(
-                    qubits, value.parse_random_state(seed), collapse_state_vector=False
-                )
-            )
->>>>>>> 06a2bd72
 
         return np.array(list(measurements.values()), dtype=bool)
 
@@ -383,16 +370,6 @@
         fix='Use collapse_state_vector instead.',
         parameter_desc='collapse_wavefunction',
         match=lambda args, kwargs: 'collapse_wavefunction' in kwargs,
-<<<<<<< HEAD
-        rewrite=lambda args, kwargs: (args, {('collapse_state_vector' if k ==
-                                              'collapse_wavefunction' else k): v
-                                             for k, v in kwargs.items()}))
-    @deprecated(deadline='v0.10.0', fix='Use the apply_measurement instead')
-    def perform_measurement(self,
-                            qubits: Sequence[ops.Qid],
-                            prng: np.random.RandomState,
-                            collapse_state_vector=True):
-=======
         rewrite=lambda args, kwargs: (
             args,
             {
@@ -401,10 +378,10 @@
             },
         ),
     )
+    @deprecated(deadline='v0.10.0', fix='Use the apply_measurement instead')
     def perform_measurement(
         self, qubits: Sequence[ops.Qid], prng: np.random.RandomState, collapse_state_vector=True
     ):
->>>>>>> 06a2bd72
         results = []
 
         if collapse_state_vector:
