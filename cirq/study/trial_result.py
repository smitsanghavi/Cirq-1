--- conflicted
+++ resolved
@@ -123,14 +123,8 @@
 
     # Reason for 'type: ignore': https://github.com/python/mypy/issues/5273
     def multi_measurement_histogram(  # type: ignore
-<<<<<<< HEAD
-            self,
-            *positional_args,
+            self, *,  # Forces keyword args.
             keys: Iterable[Union['ops.QubitId', Iterable['ops.QubitId'], str]],
-=======
-            self, *,  # Forces keyword args.
-            keys: Iterable[str],
->>>>>>> a0109943
             fold_func: Callable[[Tuple[np.ndarray, ...]],
                                 T] = _tuple_of_big_endian_int
     ) -> collections.Counter:
@@ -181,12 +175,7 @@
             A counter indicating how often measurements sampled various
             results.
         """
-<<<<<<< HEAD
-        assert not positional_args
         fixed_keys = tuple(_as_key(k) for k in keys)
-=======
-        fixed_keys = tuple(keys)
->>>>>>> a0109943
         samples = zip(*[self.measurements[sub_key]
                         for sub_key in fixed_keys])
         if len(fixed_keys) == 0:
@@ -198,13 +187,8 @@
 
     # Reason for 'type: ignore': https://github.com/python/mypy/issues/5273
     def histogram(self,  # type: ignore
-<<<<<<< HEAD
-                  *positional_args,
+                  *,  # Forces keyword args.
                   key: Union[str, 'ops.QubitId', Iterable['ops.QubitId']],
-=======
-                  *,  # Forces keyword args.
-                  key: str,
->>>>>>> a0109943
                   fold_func: Callable[[np.ndarray], T] = _big_endian_int
                   ) -> collections.Counter:
         """Counts the number of times a measurement result occurred.
@@ -232,7 +216,6 @@
         first measured qubit determining the highest-value bit.
 
         Args:
-            positional_args: Never specified. Forces keyword arguments.
             key: Key of the measurement to make a histogram of. If this is a
                 qubit, or list of qubits, the key defaults to the qubit names
                 joined by commas.
